<<<<<<< HEAD
{% extends 'base.html' %}
{% block content %}
<h1 class="mb-4">Settings</h1>
<div class="card mb-3">
  <div class="card-header bg-primary text-white">Tableau Online</div>
  <div class="card-body">
    <div class="mb-3">
      <label class="form-label">Token Name</label>
      <input type="text" id="token_name" class="form-control" value="{{ config['tableau_online'].get('personal_access_token_name', '') }}">
    </div>
    <div class="mb-3">
      <label class="form-label">Token Secret</label>
      <input type="password" id="token_secret" class="form-control" value="{{ config['tableau_online'].get('personal_access_token_secret', '') }}">
    </div>
  </div>
</div>
<div class="card mb-3">
  <div class="card-header bg-success text-white">File Paths</div>
  <div class="card-body">
    <div class="mb-3">
      <label class="form-label">Reference Data</label>
      <div class="input-group">
        <input type="text" id="ref_data_path" class="form-control" value="{{ config['files'].get('ref_data_path', '') }}">
        <button class="btn btn-outline-secondary" onclick="selectFile('ref_data_path')">Browse</button>
=======
<!doctype html>
<html lang="en">
  <head>
    <meta charset="utf-8">
    <meta name="viewport" content="width=device-width, initial-scale=1">
    <title>Settings</title>
    <link href="https://cdn.jsdelivr.net/npm/bootstrap@5.3.2/dist/css/bootstrap.min.css" rel="stylesheet">
    <script>
      async function selectFile(target) {
        const path = await pywebview.api.select_file();
        if (path) document.getElementById(target).value = path;
      }
      async function postJson(url, payload) {
        const r = await fetch(url, {
          method: 'POST',
          headers: { 'Content-Type': 'application/json' },
          body: JSON.stringify(payload)
        });
        return r.json();
      }
      function applyTheme(t) {
        document.body.className = 'theme-' + t;
        localStorage.setItem('theme', t);
      }
      async function saveSettings() {
        const data = {
          token_name: document.getElementById('token_name').value,
          token_secret: document.getElementById('token_secret').value,
          ref_data_path: document.getElementById('ref_data_path').value,
          master_file_path: document.getElementById('master_file_path').value,
          theme: document.getElementById('theme').value
        };
        const res = await postJson('/api/save_settings', data);
        if (res.status === 'success') {
          applyTheme(data.theme);
          alert('Saved');
        } else {
          alert(res.message);
        }
      }
      document.addEventListener('DOMContentLoaded', () => {
        const t = localStorage.getItem('theme') || 'light';
        applyTheme(t);
        const themeSelect = document.getElementById('theme');
        if (themeSelect) themeSelect.value = t;
      });
    </script>
    <style>
      body.theme-light { 
        background-color: #f8f9fa; 
        color: #212529; 
      }
      body.theme-dark { 
        background-color: #212529; 
        color: #f8f9fa; 
      }
      body.theme-colorful { 
        background-color: #ffffff; 
        color: #212529; 
      }

      /* Card styles for each theme */
      .theme-light .card {
        background-color: #ffffff;
        border-color: #dee2e6;
      }
      .theme-light .card-header {
        background-color: #ffffff !important;
        color: #212529 !important;
      }
      .theme-light .form-control {
        background-color: #ffffff;
        border-color: #dee2e6;
        color: #212529;
      }
      .theme-light .form-control:focus {
        background-color: #ffffff;
        color: #212529;
      }

      .theme-dark .card {
        background-color: #2c3034;
        border-color: #373b3e;
        color: #f8f9fa;
      }
      .theme-dark .card-header {
        background-color: #343a40 !important;
        color: #f8f9fa !important;
      }
      .theme-dark .form-control {
        background-color: #2c3034;
        border-color: #373b3e;
        color: #f8f9fa;
      }
      .theme-dark .form-control:focus {
        background-color: #2c3034;
        color: #f8f9fa;
      }

      .theme-colorful .card {
        background-color: #fff0f0;
        border-color: #ffcccc;
      }
      .theme-colorful .card-header {
        background-color: inherit;
      }
      .theme-colorful .form-control {
        background-color: #ffffff;
        border-color: #ffcccc;
        color: #212529;
      }
      .theme-colorful .form-control:focus {
        background-color: #ffffff;
        color: #212529;
      }

      /* Navbar styles for each theme */
      .theme-light .navbar {
        background-color: #ffffff !important;
        border-color: #dee2e6;
        color: #212529;
      }
      .theme-light .navbar a { color: #212529 !important; }
      .theme-dark .navbar {
        background-color: #2c3034 !important;
        border-color: #373b3e;
        color: #f8f9fa;
      }
      .theme-dark .navbar a { color: #f8f9fa !important; }
      .theme-colorful .navbar {
        background-color: #fff0f0 !important;
        border-color: #ffcccc;
        color: #212529;
      }
      .theme-colorful .navbar a { color: #212529 !important; }
    </style>
  </head>
  <body class="theme-light">
    <nav class="navbar navbar-expand-lg bg-white border-bottom">
      <div class="container-fluid">
        <a class="navbar-brand" href="/">Fleet Prof App</a>
        <div class="navbar-nav">
          <a class="nav-link" href="/">Home</a>
          <a class="nav-link active" href="/settings">Settings</a>
        </div>
      </div>
    </nav>
    <div class="container py-4">
      <h1 class="mb-4">Settings</h1>
      <div class="card mb-3">
        <div class="card-header bg-primary text-white">Tableau Online</div>
        <div class="card-body">
          <div class="mb-3">
            <label class="form-label">Token Name</label>
            <input type="text" id="token_name" class="form-control" value="{{ config['tableau_online'].get('personal_access_token_name', '') }}">
          </div>
          <div class="mb-3">
            <label class="form-label">Token Secret</label>
            <input type="password" id="token_secret" class="form-control" value="{{ config['tableau_online'].get('personal_access_token_secret', '') }}">
          </div>
        </div>
      </div>
      <div class="card mb-3">
        <div class="card-header bg-success text-white">File Paths</div>
        <div class="card-body">
          <div class="mb-3">
            <label class="form-label">Reference Data</label>
            <div class="input-group">
              <input type="text" id="ref_data_path" class="form-control" value="{{ config['files'].get('ref_data_path', '') }}">
              <button class="btn btn-outline-secondary" onclick="selectFile('ref_data_path')">Browse</button>
            </div>
          </div>
          <div class="mb-3">
            <label class="form-label">Master File</label>
            <div class="input-group">
              <input type="text" id="master_file_path" class="form-control" value="{{ config['files'].get('master_file_path', '') }}">
              <button class="btn btn-outline-secondary" onclick="selectFile('master_file_path')">Browse</button>
            </div>
          </div>
        </div>
>>>>>>> b093681b
      </div>
    </div>
    <div class="mb-3">
      <label class="form-label">Master File</label>
      <div class="input-group">
        <input type="text" id="master_file_path" class="form-control" value="{{ config['files'].get('master_file_path', '') }}">
        <button class="btn btn-outline-secondary" onclick="selectFile('master_file_path')">Browse</button>
      </div>
    </div>
  </div>
</div>
<div class="card mb-3">
  <div class="card-header bg-info text-white">Appearance</div>
  <div class="card-body">
    <div class="mb-3">
      <label class="form-label">Theme</label>
      <select id="theme" class="form-select" onchange="applyTheme(this.value)">
        <option value="light">Light</option>
        <option value="dark">Dark</option>
        <option value="colorful">Colorful</option>
      </select>
    </div>
  </div>
</div>
<button class="btn btn-primary" onclick="saveSettings()">Save</button>
{% endblock %}<|MERGE_RESOLUTION|>--- conflicted
+++ resolved
@@ -1,4 +1,3 @@
-<<<<<<< HEAD
 {% extends 'base.html' %}
 {% block content %}
 <h1 class="mb-4">Settings</h1>
@@ -23,7 +22,6 @@
       <div class="input-group">
         <input type="text" id="ref_data_path" class="form-control" value="{{ config['files'].get('ref_data_path', '') }}">
         <button class="btn btn-outline-secondary" onclick="selectFile('ref_data_path')">Browse</button>
-=======
 <!doctype html>
 <html lang="en">
   <head>
@@ -204,7 +202,6 @@
             </div>
           </div>
         </div>
->>>>>>> b093681b
       </div>
     </div>
     <div class="mb-3">
